name: ABI Exporter Action

on:
  push:
    branches:
      - main
      - dev
  workflow_dispatch:

permissions:
  id-token: write # Required for OIDC
  contents: read

jobs:
  generate_abis:
    if: github.repository == 'hai-on-op/core'
    runs-on: ubuntu-latest

    steps:
      - uses: actions/checkout@v3

      - name: Install Foundry
        uses: foundry-rs/foundry-toolchain@v1
        with:
          version: nightly

      - name: Use Node.js
        uses: actions/setup-node@v3
        with:
<<<<<<< HEAD
          node-version: 16
=======
          node-version: 22.14.0
>>>>>>> 7a23032f
          registry-url: "https://registry.npmjs.org"

      - name: Install dependencies
        run: yarn --frozen-lockfile --network-concurrency 1

      - name: Build project and generate out directory
        run: yarn build

      - name: Add typechain to install dependencies
        run: yarn add typechain @typechain/web3-v1 @typechain/ethers-v6

      - name: Run Interface Exporter Action
        uses: defi-wonderland/interface-exporter-action@v1.1.1
        with:
          out_dir: "out"
          typing_type: "ethers-v6"
          package_name: "@hai-on-op/abis"
          destination_dir: "abis-package"

      - name: Generate canary tag
        if: github.ref_name != 'main'
        run: cd abis-package && yarn version --new-version "0.0.0-${GITHUB_SHA::8}" --no-git-tag-version

      - name: Publish
        run: cd abis-package && npm publish --access public
        env:
          NODE_AUTH_TOKEN: ${{ secrets.NPM_TOKEN }}<|MERGE_RESOLUTION|>--- conflicted
+++ resolved
@@ -27,11 +27,7 @@
       - name: Use Node.js
         uses: actions/setup-node@v3
         with:
-<<<<<<< HEAD
-          node-version: 16
-=======
           node-version: 22.14.0
->>>>>>> 7a23032f
           registry-url: "https://registry.npmjs.org"
 
       - name: Install dependencies
