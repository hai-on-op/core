--- conflicted
+++ resolved
@@ -23,13 +23,8 @@
       - name: Install node
         uses: actions/setup-node@v3
         with:
-<<<<<<< HEAD
           node-version: ${{ matrix.node-version }}
           cache: "yarn"
-=======
-          node-version: '20'
-          registry-url: 'https://registry.npmjs.org'
->>>>>>> 791a477a
 
       - name: Install dependencies
         run: yarn --frozen-lockfile --network-concurrency 1
