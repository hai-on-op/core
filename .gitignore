# General
yarn-error.log
node_modules
.DS_STORE

# Foundry files
cache
out
out-via-ir
broadcast/**/run-*.json

# Config files
.env

# Avoid ignoring gitkeep
!/**/.gitkeep

lcov.info
.vscode/

<<<<<<< HEAD
docs/
=======
# Docs build files
docs/book
docs/src/src/
docs/src/static
>>>>>>> 398b7936
<|MERGE_RESOLUTION|>--- conflicted
+++ resolved
@@ -18,11 +18,7 @@
 lcov.info
 .vscode/
 
-<<<<<<< HEAD
-docs/
-=======
 # Docs build files
 docs/book
 docs/src/src/
-docs/src/static
->>>>>>> 398b7936
+docs/src/static