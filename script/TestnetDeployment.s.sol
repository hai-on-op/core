--- conflicted
+++ resolved
@@ -7,11 +7,7 @@
 
 abstract contract TestnetDeployment is Contracts, TestnetParams {
   // NOTE: The last significant change in the Testnet deployment, to be used in the test scenarios
-<<<<<<< HEAD
-  uint256 constant SEPOLIA_DEPLOYMENT_BLOCK = 8_291_459;
-=======
   uint256 constant SEPOLIA_DEPLOYMENT_BLOCK = 9_855_276;
->>>>>>> 850b3bc1
 
   /**
    * @notice All the addresses that were deployed in the Testnet deployment, in order of creation
@@ -87,23 +83,13 @@
     proxyFactory = HaiProxyFactory(0x9fc5d3Be336FFdf0A1a5e1F9ac94340Aaa66d278);
     safeManager = HaiSafeManager(0x1463a2D373111ace4A13b4B8147AE70789996556);
 
-<<<<<<< HEAD
-    basicActions = BasicActions(0xF5348795719186D1eFAa13e1D8A3D890b2640e42);
+    basicActions = BasicActions(0x8131Cf71e652F783D6f7393435F68FC095044E78);
     debtBidActions = DebtBidActions(0x312C5DcCd2D63b3bD29342219Dcc1dE2C4aE86d4);
     surplusBidActions = SurplusBidActions(0x2EA2f271b6C0Ad3fE5412B020B6657ef158dcb57);
     collateralBidActions = CollateralBidActions(0x172931C396292ca8133c9a616a48E9252c3Be1b0);
     postSettlementSurplusBidActions = PostSettlementSurplusBidActions(0x573025eF6dDD61f813E50b13b3730fB72d71B7B3);
     globalSettlementActions = GlobalSettlementActions(0xe7B516F27cebD5FDCCDf519E12688Ee8878356Ef);
     rewardedActions = RewardedActions(0xD1ca8E9EB98388C86e0780c0990f2a4880129ab6);
-=======
-    basicActions = BasicActions(0x8131Cf71e652F783D6f7393435F68FC095044E78);
-    debtBidActions = DebtBidActions(0xec1B7a4f80EfD8fB00B806Db5d2e7d1715A4D3Db);
-    surplusBidActions = SurplusBidActions(0x6DaF29f356B597453b7B14e3e1E27787e732DBB2);
-    collateralBidActions = CollateralBidActions(0x03E559F5E319251dd64c90505faF076230B389ce);
-    postSettlementSurplusBidActions = PostSettlementSurplusBidActions(0x6A7d730e7bb42f44eEFe02A2eC4FC9546eA887Ed);
-    globalSettlementActions = GlobalSettlementActions(0xA4c6fC56aeB6F49FDba34d0C4a35AeA6570119cc);
-    rewardedActions = RewardedActions(0x1516E34E02175fB3C9dE6CC2C26D4660887450B6);
->>>>>>> 850b3bc1
 
     // --- oracles ---
     systemCoinOracle = IBaseOracle(0x9C4ebFF1D8fD22C111dd062EC059121538305a7d);
