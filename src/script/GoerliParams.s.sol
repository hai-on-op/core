--- conflicted
+++ resolved
@@ -20,11 +20,7 @@
     });
 
     _accountingEngineParams = IAccountingEngine.AccountingEngineParams({
-<<<<<<< HEAD
       surplusIsTransferred: 0, // percent of surplus that is transfered
-=======
-      surplusIsTransferred: 0, //0 = surplus is auctioned, 1 = surplus is transferred to govenor. TODO: change to percent instead of boolean
->>>>>>> dbb9bc99
       surplusDelay: 1800,
       popDebtDelay: 1800,
       disableCooldown: 3 days,
