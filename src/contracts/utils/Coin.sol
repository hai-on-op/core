--- conflicted
+++ resolved
@@ -16,11 +16,7 @@
 
 pragma solidity 0.8.19;
 
-<<<<<<< HEAD
-import {Authorizable} from './Authorizable.sol';
-=======
 import {Authorizable} from '@contracts/utils/Authorizable.sol';
->>>>>>> 4fa452ce
 
 contract Coin is Authorizable {
   // --- ERC20 Data ---
