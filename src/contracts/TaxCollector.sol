// SPDX-License-Identifier: GPL-3.0
// This program is free software: you can redistribute it and/or modify
// it under the terms of the GNU General Public License as published by
// the Free Software Foundation, either version 3 of the License, or
// (at your option) any later version.

// This program is distributed in the hope that it will be useful,
// but WITHOUT ANY WARRANTY; without even the implied warranty of
// MERCHANTABILITY or FITNESS FOR A PARTICULAR PURPOSE.  See the
// GNU General Public License for more details.

// You should have received a copy of the GNU General Public License
// along with this program.  If not, see <http://www.gnu.org/licenses/>.

pragma solidity 0.8.19;

import {ITaxCollector, SAFEEngineLike} from '@interfaces/ITaxCollector.sol';

import {Authorizable} from '@contracts/utils/Authorizable.sol';

import {Math, RAY} from '@libraries/Math.sol';
import {EnumerableSet} from '@openzeppelin/utils/structs/EnumerableSet.sol';

contract TaxCollector is ITaxCollector, Authorizable {
  using Math for uint256;
  using EnumerableSet for EnumerableSet.AddressSet;
  using EnumerableSet for EnumerableSet.Bytes32Set;

  // --- Data ---
  // Data about each collateral type
  mapping(bytes32 => CollateralType) public collateralTypes;
  // Percentage of each collateral's SF that goes to other addresses apart from the primary receiver
  mapping(bytes32 => uint256) public secondaryReceiverAllotedTax; // [%ray]
  // Each collateral type that sends SF to a specific tax receiver
  mapping(address => EnumerableSet.Bytes32Set) internal _secondaryReceiverRevenueSources;
  // Tax receiver data
  // NOTE: underscore is used to avoid name collisions with the getter
  mapping(bytes32 => mapping(address => TaxReceiver)) public _secondaryTaxReceivers;

  // The address that always receives some SF
  address public primaryTaxReceiver;
  // Base stability fee charged to all collateral types
  uint256 public globalStabilityFee; // [ray%]
  // Max number of secondarytax receivers a collateral type can have
  uint256 public maxSecondaryReceivers;

  uint256 public constant WHOLE_TAX_CUT = 10 ** 29;

  // All collateral types
  EnumerableSet.Bytes32Set internal _collateralList;
  // Enumerable set with tax receiver data
  EnumerableSet.AddressSet internal _secondaryReceivers;

  SAFEEngineLike public safeEngine;

  // --- Init ---
  constructor(address _safeEngine) {
    _addAuthorization(msg.sender);
    safeEngine = SAFEEngineLike(_safeEngine);
    emit AddAuthorization(msg.sender);
  }

  // --- Administration ---
  /**
   * @notice Initialize a brand new collateral type
   * @param _collateralType Collateral type name (e.g ETH-A, TBTC-B)
   */
  function initializeCollateralType(bytes32 _collateralType) external isAuthorized {
    CollateralType storage collateralType_ = collateralTypes[_collateralType];
    require(collateralType_.stabilityFee == 0, 'TaxCollector/collateral-type-already-init');
    collateralType_.stabilityFee = RAY;
    collateralType_.updateTime = block.timestamp;
    _collateralList.add(_collateralType);
    emit InitializeCollateralType(_collateralType);
  }

  /**
   * @notice Modify collateral specific uint256 params
   * @param _collateralType Collateral type who's parameter is modified
   * @param _parameter The name of the parameter modified
   * @param _data New value for the parameter
   */
  function modifyParameters(bytes32 _collateralType, bytes32 _parameter, uint256 _data) external isAuthorized {
    require(block.timestamp == collateralTypes[_collateralType].updateTime, 'TaxCollector/update-time-not-now');
    if (_parameter == 'stabilityFee') collateralTypes[_collateralType].stabilityFee = _data;
    else revert('TaxCollector/modify-unrecognized-param');
    emit ModifyParameters(_collateralType, _parameter, _data);
  }

  /**
   * @notice Modify general uint256 params
   * @param _parameter The name of the parameter modified
   * @param _data New value for the parameter
   */
  function modifyParameters(bytes32 _parameter, uint256 _data) external isAuthorized {
    if (_parameter == 'globalStabilityFee') globalStabilityFee = _data;
    else if (_parameter == 'maxSecondaryReceivers') maxSecondaryReceivers = _data;
    else revert('TaxCollector/modify-unrecognized-param');
    emit ModifyParameters(_parameter, _data);
  }

  /**
   * @notice Modify general address params
   * @param _parameter The name of the parameter modified
   * @param _data New value for the parameter
   */
  function modifyParameters(bytes32 _parameter, address _data) external isAuthorized {
    require(_data != address(0), 'TaxCollector/null-data');
    if (_parameter == 'primaryTaxReceiver') primaryTaxReceiver = _data;
    else revert('TaxCollector/modify-unrecognized-param');
    emit SetPrimaryReceiver(bytes32(0), _data);
    emit ModifyParameters(_parameter, _data);
  }

  /**
   * @notice Set whether a tax receiver can incur negative fees
   * @param _collateralType Collateral type giving fees to the tax receiver
   * @param _receiver Receiver address
   * @param _val Value that specifies whether a tax receiver can incur negative rates
   */
  function modifyParameters(bytes32 _collateralType, address _receiver, bool _val) public isAuthorized {
    if (
      _secondaryReceivers.contains(_receiver) && _secondaryReceiverRevenueSources[_receiver].contains(_collateralType)
    ) {
      _secondaryTaxReceivers[_collateralType][_receiver].canTakeBackTax = _val;
    } else {
      revert('TaxCollector/unknown-tax-receiver');
    }
    emit ModifyParameters(_collateralType, _receiver, _val);
  }

  /**
   * @notice Create or modify a secondary tax receiver's data
   * @param _collateralType Collateral type that will give SF to the tax receiver
   * @param _taxPercentage Percentage of SF offered to the tax receiver
   * @param _receiver Receiver address
   */
  function modifyParameters(bytes32 _collateralType, uint256 _taxPercentage, address _receiver) public isAuthorized {
    _setSecondaryTaxReceiver(_collateralType, uint128(_taxPercentage), _receiver);
    emit ModifyParameters(_collateralType, _taxPercentage, _receiver);
  }

  // --- Tax Receiver Utils ---
  /**
   * @notice Add a new secondary tax receiver or update data (add a new SF source or modify % of SF taken from a collateral type)
   * @param _collateralType Collateral type that will give SF to the tax receiver
   * @param _taxPercentage Percentage of SF offered to the tax receiver (ray%)
   * @param _receiver Tax receiver address
   */
  function _setSecondaryTaxReceiver(bytes32 _collateralType, uint128 _taxPercentage, address _receiver) internal {
    require(_receiver != address(0), 'TaxCollector/null-account');
    require(_receiver != primaryTaxReceiver, 'TaxCollector/primary-receiver-cannot-be-secondary');

    if (_secondaryReceivers.add(_receiver)) {
      require(_secondaryReceivers.length() <= maxSecondaryReceivers, 'TaxCollector/exceeds-max-receiver-limit');
      require(_taxPercentage > 0, 'TaxCollector/null-sf');
      require(
        secondaryReceiverAllotedTax[_collateralType] + _taxPercentage < WHOLE_TAX_CUT,
        'TaxCollector/tax-cut-exceeds-hundred'
      );

      secondaryReceiverAllotedTax[_collateralType] += _taxPercentage;
      _secondaryTaxReceivers[_collateralType][_receiver].taxPercentage = _taxPercentage;
      _secondaryReceiverRevenueSources[_receiver].add(_collateralType);
    } else {
      if (_taxPercentage == 0) {
        secondaryReceiverAllotedTax[_collateralType] -= _secondaryTaxReceivers[_collateralType][_receiver].taxPercentage;

        _secondaryReceiverRevenueSources[_receiver].remove(_collateralType);
        if (_secondaryReceiverRevenueSources[_receiver].length() == 0) {
          _secondaryReceivers.remove(_receiver);
        }

        delete(_secondaryTaxReceivers[_collateralType][_receiver]);
      } else {
        uint256 _secondaryReceiverAllotedTax = (
          secondaryReceiverAllotedTax[_collateralType]
            - _secondaryTaxReceivers[_collateralType][_receiver].taxPercentage
        ) + _taxPercentage;
        require(_secondaryReceiverAllotedTax < WHOLE_TAX_CUT, 'TaxCollector/tax-cut-too-big');

        secondaryReceiverAllotedTax[_collateralType] = _secondaryReceiverAllotedTax;
        _secondaryTaxReceivers[_collateralType][_receiver].taxPercentage = _taxPercentage;
        // NOTE: if it was already added it just ignores it
        _secondaryReceiverRevenueSources[_receiver].add(_collateralType);
      }
    }

    emit SetSecondaryReceiver(
      _collateralType,
      _receiver,
      _secondaryTaxReceivers[_collateralType][_receiver].taxPercentage,
      _secondaryTaxReceivers[_collateralType][_receiver].canTakeBackTax
    );
  }

  // --- Tax Collection Utils ---
  /**
   * @notice Check if multiple collateral types are up to date with taxation
   */
  function collectedManyTax(uint256 _start, uint256 _end) public view returns (bool _ok) {
    require(_start <= _end && _end < _collateralList.length(), 'TaxCollector/invalid-indexes');
    for (uint256 _i = _start; _i <= _end; ++_i) {
      if (block.timestamp > collateralTypes[_collateralList.at(_i)].updateTime) {
        _ok = false;
        return _ok;
      }
    }
    _ok = true;
  }

  /**
   * @notice Check how much SF will be charged (to collateral types between indexes 'start' and 'end'
   *         in the collateralList) during the next taxation
   * @param _start Index in collateralList from which to start looping and calculating the tax outcome
   * @param _end Index in collateralList at which we stop looping and calculating the tax outcome
   */

  function taxManyOutcome(uint256 _start, uint256 _end) public view returns (bool _ok, int256 _rad) {
    require(_start <= _end && _end < _collateralList.length(), 'TaxCollector/invalid-indexes');
    int256 _primaryReceiverBalance = -int256(safeEngine.coinBalance(primaryTaxReceiver));
    int256 _deltaRate;
    uint256 _debtAmount;
    for (uint256 _i = _start; _i <= _end; ++_i) {
      if (block.timestamp > collateralTypes[_collateralList.at(_i)].updateTime) {
        (_debtAmount,,,,,) = safeEngine.collateralTypes(_collateralList.at(_i));
        (, _deltaRate) = taxSingleOutcome(_collateralList.at(_i));
        _rad = _rad + _debtAmount.mul(_deltaRate);
      }
    }
    if (_rad < 0) {
      _ok = _rad >= _primaryReceiverBalance;
    } else {
      _ok = true;
    }
  }

  /**
   * @notice Get how much SF will be distributed after taxing a specific collateral type
   * @param _collateralType Collateral type to compute the taxation outcome for
   * @return _newlyAccumulatedRate The newly accumulated rate
   * @return _deltaRate The delta between the new and the last accumulated rates
   */
  function taxSingleOutcome(bytes32 _collateralType)
    public
    view
    returns (uint256 _newlyAccumulatedRate, int256 _deltaRate)
  {
    (, uint256 _lastAccumulatedRate,,,,) = safeEngine.collateralTypes(_collateralType);
    _newlyAccumulatedRate = (globalStabilityFee + collateralTypes[_collateralType].stabilityFee).rpow(
      block.timestamp - collateralTypes[_collateralType].updateTime
    ).rmul(_lastAccumulatedRate);
    return (_newlyAccumulatedRate, _newlyAccumulatedRate.sub(_lastAccumulatedRate));
  }

  // --- Tax Receiver Utils ---
  /**
   * @notice Get the secondary tax receiver list length
   */
  function secondaryReceiversListLength() public view returns (uint256 _secondaryReceiversListLength) {
    return _secondaryReceivers.length();
  }

  /**
   * @notice Get the collateralList length
   */
  function collateralListLength() public view returns (uint256 _collateralListLength) {
    return _collateralList.length();
  }

  /**
   * @notice Check if a tax receiver is at a certain position in the list
   */
  function isSecondaryReceiver(address _receiver) public view returns (bool _isSecondaryReceiver) {
    return _secondaryReceivers.contains(_receiver);
  }

  // --- Views ---
  function collateralListList() external view returns (bytes32[] memory _collateralListList) {
    return _collateralList.values();
  }

  function secondaryReceiversList() external view returns (address[] memory _secondaryReceiversList) {
    return _secondaryReceivers.values();
  }

  function secondaryReceiverRevenueSourcesList(address _secondaryReceiver)
    external
    view
    returns (bytes32[] memory _secondaryReceiverRevenueSourcesList)
  {
    return _secondaryReceiverRevenueSources[_secondaryReceiver].values();
  }

  // --- Tax (Stability Fee) Collection ---
  /**
   * @notice Collect tax from multiple collateral types at once
   * @param _start Index in collateralList from which to start looping and calculating the tax outcome
   * @param _end Index in collateralList at which we stop looping and calculating the tax outcome
   */
  function taxMany(uint256 _start, uint256 _end) external {
    require(_start <= _end && _end < _collateralList.length(), 'TaxCollector/invalid-indexes');
    for (uint256 _i = _start; _i <= _end; ++_i) {
      taxSingle(_collateralList.at(_i));
    }
  }

  /**
   * @notice Collect tax from a single collateral type
   * @param _collateralType Collateral type to tax
   */
  function taxSingle(bytes32 _collateralType) public returns (uint256 _latestAccumulatedRate) {
    if (block.timestamp <= collateralTypes[_collateralType].updateTime) {
      (, _latestAccumulatedRate,,,,) = safeEngine.collateralTypes(_collateralType);
      return _latestAccumulatedRate;
    }
    (, int256 _deltaRate) = taxSingleOutcome(_collateralType);
    // Check how much debt has been generated for collateralType
    (uint256 _debtAmount,,,,,) = safeEngine.collateralTypes(_collateralType);
    _splitTaxIncome(_collateralType, _debtAmount, _deltaRate);
    (, _latestAccumulatedRate,,,,) = safeEngine.collateralTypes(_collateralType);
    collateralTypes[_collateralType].updateTime = block.timestamp;
    emit CollectTax(_collateralType, _latestAccumulatedRate, _deltaRate);
    return _latestAccumulatedRate;
  }

  /**
   * @notice Split SF between all tax receivers
   * @param _collateralType Collateral type to distribute SF for
   * @param _deltaRate Difference between the last and the latest accumulate rates for the collateralType
   */
  function _splitTaxIncome(bytes32 _collateralType, uint256 _debtAmount, int256 _deltaRate) internal {
    // Start looping from the oldest tax receiver
    address _secondaryReceiver;
    uint256 _secondaryReceiversListLength = _secondaryReceivers.length();
    // Loop through the entire tax receiver list
    for (uint256 _i; _i < _secondaryReceiversListLength; ++_i) {
      _secondaryReceiver = _secondaryReceivers.at(_i);
      // If the current tax receiver should receive SF from collateralType
      if (_secondaryTaxReceivers[_collateralType][_secondaryReceiver].taxPercentage > 0) {
        _distributeTax(_collateralType, _secondaryReceiver, _debtAmount, _deltaRate);
      }
    }
    // Distribute to primary receiver
    _distributeTax(_collateralType, primaryTaxReceiver, _debtAmount, _deltaRate);
  }

  /**
   * @notice Give/withdraw SF from a tax receiver
   * @param _collateralType Collateral type to distribute SF for
   * @param _receiver Tax receiver address
   * @param _debtAmount Total debt currently issued
   * @param _deltaRate Difference between the latest and the last accumulated rates for the collateralType
   */
  function _distributeTax(bytes32 _collateralType, address _receiver, uint256 _debtAmount, int256 _deltaRate) internal {
    require(safeEngine.coinBalance(_receiver) < 2 ** 255, 'TaxCollector/coin-balance-does-not-fit-into-int256');
    // Check how many coins the receiver has and negate the value
    int256 _coinBalance = -int256(safeEngine.coinBalance(_receiver));
    // Compute the % out of SF that should be allocated to the receiver
    int256 _currentTaxCut = (_receiver == primaryTaxReceiver)
      ? (WHOLE_TAX_CUT - secondaryReceiverAllotedTax[_collateralType]).mul(_deltaRate) / int256(WHOLE_TAX_CUT)
      : int256(uint256(_secondaryTaxReceivers[_collateralType][_receiver].taxPercentage)) * _deltaRate
        / int256(WHOLE_TAX_CUT);
    /**
     * If SF is negative and a tax receiver doesn't have enough coins to absorb the loss,
     *           compute a new tax cut that can be absorbed
     */
    _currentTaxCut = _debtAmount.mul(_currentTaxCut) < 0 && _coinBalance > _debtAmount.mul(_currentTaxCut)
      ? _coinBalance / int256(_debtAmount)
      : _currentTaxCut;
    /**
     * If the tax receiver's tax cut is not null and if the receiver accepts negative SF
     *         offer/take SF to/from them
     */
    if (_currentTaxCut != 0) {
      if (
        _receiver == primaryTaxReceiver
<<<<<<< HEAD
          || (_deltaRate >= 0 || secondaryTaxReceivers[_collateralType][_receiverListPosition].canTakeBackTax > 0)
=======
          || (_deltaRate >= 0 || _secondaryTaxReceivers[_collateralType][_receiver].canTakeBackTax)
>>>>>>> 9e4dd49c
      ) {
        safeEngine.updateAccumulatedRate(_collateralType, _receiver, _currentTaxCut);
        emit DistributeTax(_collateralType, _receiver, _currentTaxCut);
      }
    }
  }
}<|MERGE_RESOLUTION|>--- conflicted
+++ resolved
@@ -375,11 +375,7 @@
     if (_currentTaxCut != 0) {
       if (
         _receiver == primaryTaxReceiver
-<<<<<<< HEAD
-          || (_deltaRate >= 0 || secondaryTaxReceivers[_collateralType][_receiverListPosition].canTakeBackTax > 0)
-=======
           || (_deltaRate >= 0 || _secondaryTaxReceivers[_collateralType][_receiver].canTakeBackTax)
->>>>>>> 9e4dd49c
       ) {
         safeEngine.updateAccumulatedRate(_collateralType, _receiver, _currentTaxCut);
         emit DistributeTax(_collateralType, _receiver, _currentTaxCut);
