// SPDX-License-Identifier: GPL-3.0
pragma solidity 0.8.19;

import {ODSafeManager} from '@contracts/proxies/ODSafeManager.sol';

import {ISAFEEngine} from '@interfaces/ISAFEEngine.sol';
import {SafeCast} from '@openzeppelin/utils/math/SafeCast.sol';
import {IBasicActions} from '@interfaces/proxies/actions/IBasicActions.sol';

import {Math, WAD, RAY, RAD} from '@libraries/Math.sol';

import {CommonActions} from '@contracts/proxies/actions/CommonActions.sol';

/**
 * @title  BasicActions
 * @notice This contract defines the actions that can be executed to manage a SAFE
 */
contract BasicActions is CommonActions, IBasicActions {
  using Math for uint256;
  using SafeCast for int256;

  // --- Internal functions ---

  /**
   * @notice Gets delta debt generated for delta wad (always positive)
   * @dev    Total SAFE debt minus available safeHandler COIN balance
   */
  function _getGeneratedDeltaDebt(
    address _safeEngine,
    bytes32 _cType,
    address _safeHandler,
    uint256 _deltaWad
  ) internal view returns (int256 _deltaDebt) {
    uint256 _rate = ISAFEEngine(_safeEngine).cData(_cType).accumulatedRate;
    uint256 _coinAmount = ISAFEEngine(_safeEngine).coinBalance(_safeHandler);

    // If there was already enough COIN in the safeEngine balance, just exits it without adding more debt
    if (_coinAmount < _deltaWad * RAY) {
      // Calculates the needed deltaDebt so together with the existing coins in the safeEngine is enough to exit wad amount of COIN tokens
      _deltaDebt = ((_deltaWad * RAY - _coinAmount) / _rate).toInt();
      // This is neeeded due lack of precision. It might need to sum an extra deltaDebt wei (for the given COIN wad amount)
      _deltaDebt = uint256(_deltaDebt) * _rate < _deltaWad * RAY ? _deltaDebt + 1 : _deltaDebt;
    }
  }

  /**
   * @notice Gets repaid delta debt generated
   * @dev    The rate adjusted debt of the SAFE
   */
  function _getRepaidDeltaDebt(
    address _safeEngine,
    bytes32 _cType,
    address _safeHandler
  ) internal view returns (int256 _deltaDebt) {
    uint256 _rate = ISAFEEngine(_safeEngine).cData(_cType).accumulatedRate;
    uint256 _generatedDebt = ISAFEEngine(_safeEngine).safes(_cType, _safeHandler).generatedDebt;
    uint256 _coinAmount = ISAFEEngine(_safeEngine).coinBalance(_safeHandler);

    // Uses the whole coin balance in the safeEngine to reduce the debt
    _deltaDebt = (_coinAmount / _rate).toInt();
    // Checks the calculated deltaDebt is not higher than safe.generatedDebt (total debt), otherwise uses its value
    _deltaDebt = uint256(_deltaDebt) <= _generatedDebt ? -_deltaDebt : -_generatedDebt.toInt();
  }

  /**
   * @notice Gets repaid debt
   * @dev    The rate adjusted SAFE's debt minus COIN balance available in usr's address
   */
  function _getRepaidDebt(
    address _safeEngine,
    address _usr,
    bytes32 _cType,
    address _safeHandler
  ) internal view returns (uint256 _deltaWad) {
    uint256 _rate = ISAFEEngine(_safeEngine).cData(_cType).accumulatedRate;
    uint256 _generatedDebt = ISAFEEngine(_safeEngine).safes(_cType, _safeHandler).generatedDebt;
    uint256 _coinAmount = ISAFEEngine(_safeEngine).coinBalance(_usr);

    // Uses the whole coin balance in the safeEngine to reduce the debt
    uint256 _rad = _generatedDebt * _rate - _coinAmount;
    // Calculates the equivalent COIN amount
    _deltaWad = _rad / RAY;
    // If the rad precision has some dust, it will need to request for 1 extra wad wei
    _deltaWad = _deltaWad * RAY < _rad ? _deltaWad + 1 : _deltaWad;
  }

  /**
   * @notice Generates debt
   * @dev    Modifies the SAFE collateralization ratio, increasing the debt and sends the COIN amount to the user's address
   */
  function _generateDebt(address _manager, address _coinJoin, uint256 _safeId, uint256 _deltaWad) internal {
    address _safeEngine = ODSafeManager(_manager).safeEngine();
    ODSafeManager.SAFEData memory _safeInfo = ODSafeManager(_manager).safeData(_safeId);

    int256 deltaDebt = _getGeneratedDeltaDebt(_safeEngine, _safeInfo.collateralType, _safeInfo.safeHandler, _deltaWad);

    // Generates debt in the SAFE
    _modifySAFECollateralization(_manager, _safeId, 0, deltaDebt, false);

    // Moves the COIN amount to user's address
    // deltaDebt should always be positive, but we use SafeCast as an extra guard
    _collectAndExitCoins(_manager, _coinJoin, _safeId, deltaDebt.toUint256());
  }

  /**
   * @notice Repays debt
   * @dev    Joins COIN amount into the safeEngine and modifies the SAFE collateralization reducing the debt
   */
  function _repayDebt(address _manager, address _coinJoin, uint256 _safeId, uint256 _deltaWad) internal {
    address _safeEngine = ODSafeManager(_manager).safeEngine();
    ODSafeManager.SAFEData memory _safeInfo = ODSafeManager(_manager).safeData(_safeId);

    // Joins COIN amount into the safeEngine
    _joinSystemCoins(_coinJoin, _safeInfo.safeHandler, _deltaWad);

    // Paybacks debt to the SAFE
    _modifySAFECollateralization(
      _manager, _safeId, 0, _getRepaidDeltaDebt(_safeEngine, _safeInfo.collateralType, _safeInfo.safeHandler), false
    );
  }

  /// @notice Routes the openSAFE call to the ODSafeManager contract
  function _openSAFE(address _manager, bytes32 _cType, address _usr) internal returns (uint256 _safeId) {
    _safeId = ODSafeManager(_manager).openSAFE(_cType, _usr);
  }

  /// @notice Routes the transferCollateral call to the ODSafeManager contract
  function _transferCollateral(address _manager, uint256 _safeId, address _dst, uint256 _deltaWad) internal {
    if (_deltaWad == 0) return;
    ODSafeManager(_manager).transferCollateral(_safeId, _dst, _deltaWad);
  }

  /// @notice Routes the transferInternalCoins call to the ODSafeManager contract
  function _transferInternalCoins(address _manager, uint256 _safeId, address _dst, uint256 _rad) internal {
    ODSafeManager(_manager).transferInternalCoins(_safeId, _dst, _rad);
  }

  /// @notice Routes the modifySAFECollateralization call to the ODSafeManager contract
  function _modifySAFECollateralization(
    address _manager,
    uint256 _safeId,
    int256 _deltaCollateral,
    int256 _deltaDebt,
    bool _nonSafeHandlerAddress
  ) internal {
    ODSafeManager(_manager).modifySAFECollateralization(_safeId, _deltaCollateral, _deltaDebt, _nonSafeHandlerAddress);
  }

  /**
   * @notice Joins collateral and exits an amount of COIN
   */
  function _lockTokenCollateralAndGenerateDebt(
    address _manager,
    address _collateralJoin,
    address _coinJoin,
    uint256 _safeId,
    uint256 _collateralAmount,
    uint256 _deltaWad
  ) internal {
    address _safeEngine = ODSafeManager(_manager).safeEngine();
    ODSafeManager.SAFEData memory _safeInfo = ODSafeManager(_manager).safeData(_safeId);

    // Takes token amount from user's wallet and joins into the safeEngine
    _joinCollateral(_collateralJoin, _safeInfo.safeHandler, _collateralAmount);

    int256 deltaDebt = _getGeneratedDeltaDebt(_safeEngine, _safeInfo.collateralType, _safeInfo.safeHandler, _deltaWad);

    // Locks token amount into the SAFE and generates debt
<<<<<<< HEAD
    _modifySAFECollateralization(_manager, _safeId, _collateralAmount.toInt(), deltaDebt);
=======
    _modifySAFECollateralization(_manager, _safeId, _collateralAmount.toInt(), deltaDebt, false);
>>>>>>> 98883f9c

    // Exits and transfers COIN amount to the user's address
    // deltaDebt should always be positive, but we use SafeCast as an extra guard
    _collectAndExitCoins(_manager, _coinJoin, _safeId, deltaDebt.toUint256());
  }

  /**
   * @notice Transfers an amount of COIN to the proxy address and exits to the user's address
   */
  function _collectAndExitCoins(address _manager, address _coinJoin, uint256 _safeId, uint256 _deltaWad) internal {
    // Moves the COIN amount to proxy's address
    _transferInternalCoins(_manager, _safeId, address(this), _deltaWad * RAY);
    // Exits the COIN amount to the user's address
    _exitSystemCoins(_coinJoin, _deltaWad * RAY);
  }

  /**
   * @notice Transfers an amount of collateral to the proxy address and exits collateral tokens to the user
   */
  function _collectAndExitCollateral(
    address _manager,
    address _collateralJoin,
    uint256 _safeId,
    uint256 _deltaWad
  ) internal {
    // Moves the amount from the SAFE handler to proxy's address
    _transferCollateral(_manager, _safeId, address(this), _deltaWad);
    // Exits a rounded down amount of collateral
    _exitCollateral(_collateralJoin, _deltaWad);
  }

  // --- Methods ---

  /// @inheritdoc IBasicActions
  function openSAFE(address _manager, bytes32 _cType, address _usr) external delegateCall returns (uint256 _safeId) {
    return _openSAFE(_manager, _cType, _usr);
  }

  /// @inheritdoc IBasicActions
  function generateDebt(address _manager, address _coinJoin, uint256 _safeId, uint256 _deltaWad) external delegateCall {
    _generateDebt(_manager, _coinJoin, _safeId, _deltaWad);
  }

  /// @inheritdoc IBasicActions
  function allowSAFE(address _manager, uint256 _safeId, address _usr, bool _ok) external delegateCall {
    ODSafeManager(_manager).allowSAFE(_safeId, _usr, _ok);
  }

  /// @inheritdoc IBasicActions
  function allowHandler(address _manager, address _usr, bool _ok) external delegateCall {
    ODSafeManager(_manager).allowHandler(_usr, _ok);
  }

  /// @inheritdoc IBasicActions
  function modifySAFECollateralization(
    address _manager,
    uint256 _safeId,
    int256 _deltaCollateral,
    int256 _deltaDebt
  ) external delegateCall {
    _modifySAFECollateralization(_manager, _safeId, _deltaCollateral, _deltaDebt, false);
  }

  /// @inheritdoc IBasicActions
  function transferCollateral(address _manager, uint256 _safeId, address _dst, uint256 _deltaWad) external delegateCall {
    _transferCollateral(_manager, _safeId, _dst, _deltaWad);
  }

  /// @inheritdoc IBasicActions
  function transferInternalCoins(address _manager, uint256 _safeId, address _dst, uint256 _rad) external delegateCall {
    _transferInternalCoins(_manager, _safeId, _dst, _rad);
  }

  /// @inheritdoc IBasicActions
  function quitSystem(address _manager, uint256 _safeId, address _dst) external delegateCall {
    ODSafeManager(_manager).quitSystem(_safeId, _dst);
  }

  /// @inheritdoc IBasicActions
  function enterSystem(address _manager, address _src, uint256 _safeId) external delegateCall {
    ODSafeManager(_manager).enterSystem(_src, _safeId);
  }

  /// @inheritdoc IBasicActions
  function moveSAFE(address _manager, uint256 _src, uint256 _dst) external delegateCall {
    ODSafeManager(_manager).moveSAFE(_src, _dst);
  }

  /// @inheritdoc IBasicActions
  function addSAFE(address _manager, uint256 _safe) external delegateCall {
    ODSafeManager(_manager).addSAFE(_safe);
  }

  /// @inheritdoc IBasicActions
  function removeSAFE(address _manager, uint256 _safe) external delegateCall {
    ODSafeManager(_manager).removeSAFE(_safe);
  }

  /// @inheritdoc IBasicActions
  function protectSAFE(
    address _manager,
    uint256 _safe,
    address _liquidationEngine,
    address _saviour
  ) external delegateCall {
    ODSafeManager(_manager).protectSAFE(_safe, _liquidationEngine, _saviour);
  }

  /// @inheritdoc IBasicActions
  function repayDebt(address _manager, address _coinJoin, uint256 _safeId, uint256 _deltaWad) external delegateCall {
    _repayDebt(_manager, _coinJoin, _safeId, _deltaWad);
  }

  /// @inheritdoc IBasicActions
  function lockTokenCollateral(
    address _manager,
    address _collateralJoin,
    uint256 _safeId,
    uint256 _deltaWad
  ) external delegateCall {
    ODSafeManager.SAFEData memory _safeInfo = ODSafeManager(_manager).safeData(_safeId);

    // Takes token amount from user's wallet and joins into the safeEngine
    _joinCollateral(_collateralJoin, _safeInfo.safeHandler, _deltaWad);

    // Locks token amount in the safe
    _modifySAFECollateralization(_manager, _safeId, _deltaWad.toInt(), 0, false);
  }

  /// @inheritdoc IBasicActions
  function freeTokenCollateral(
    address _manager,
    address _collateralJoin,
    uint256 _safeId,
    uint256 _deltaWad
  ) external delegateCall {
    // Unlocks token amount from the SAFE
    ODSafeManager.SAFEData memory _safeInfo = ODSafeManager(_manager).safeData(_safeId);

    _modifySAFECollateralization(_manager, _safeId, -_deltaWad.toInt(), 0, false);
    // Transfers token amount to the user's address
    _collectAndExitCollateral(_manager, _collateralJoin, _safeId, _deltaWad);
  }

  /// @inheritdoc IBasicActions
  function repayAllDebt(address _manager, address _coinJoin, uint256 _safeId) external delegateCall {
    address _safeEngine = ODSafeManager(_manager).safeEngine();
    ODSafeManager.SAFEData memory _safeInfo = ODSafeManager(_manager).safeData(_safeId);

    ISAFEEngine.SAFE memory _safeData = ISAFEEngine(_safeEngine).safes(_safeInfo.collateralType, _safeInfo.safeHandler);

    // Joins COIN amount into the safeEngine
    _joinSystemCoins(
      _coinJoin,
      address(this),
      _getRepaidDebt(_safeEngine, address(this), _safeInfo.collateralType, _safeInfo.safeHandler)
    );

    // Paybacks debt to the SAFE (allowed because reducing debt of the SAFE)
    _modifySAFECollateralization(_manager, _safeId, 0, -_safeData.generatedDebt.toInt(), true);
  }

  /// @inheritdoc IBasicActions
  function lockTokenCollateralAndGenerateDebt(
    address _manager,
    address _collateralJoin,
    address _coinJoin,
    uint256 _safe,
    uint256 _collateralAmount,
    uint256 _deltaWad
  ) external delegateCall {
    _lockTokenCollateralAndGenerateDebt(_manager, _collateralJoin, _coinJoin, _safe, _collateralAmount, _deltaWad);
  }

  /// @inheritdoc IBasicActions
  function openLockTokenCollateralAndGenerateDebt(
    address _manager,
    address _collateralJoin,
    address _coinJoin,
    bytes32 _cType,
    uint256 _collateralAmount,
    uint256 _deltaWad
  ) external delegateCall returns (uint256 _safe) {
    _safe = _openSAFE(_manager, _cType, address(this));

    _lockTokenCollateralAndGenerateDebt(_manager, _collateralJoin, _coinJoin, _safe, _collateralAmount, _deltaWad);
  }

  /// @inheritdoc IBasicActions
  function repayDebtAndFreeTokenCollateral(
    address _manager,
    address _collateralJoin,
    address _coinJoin,
    uint256 _safeId,
    uint256 _collateralWad,
    uint256 _debtWad
  ) external delegateCall {
    address _safeEngine = ODSafeManager(_manager).safeEngine();
    ODSafeManager.SAFEData memory _safeInfo = ODSafeManager(_manager).safeData(_safeId);

    // Joins COIN amount into the safeEngine
    _joinSystemCoins(_coinJoin, _safeInfo.safeHandler, _debtWad);

    // Paybacks debt to the SAFE and unlocks token amount from it
    _modifySAFECollateralization(
      _manager,
      _safeId,
      -_collateralWad.toInt(),
      _getRepaidDeltaDebt(_safeEngine, _safeInfo.collateralType, _safeInfo.safeHandler),
      false
    );

    // Transfers token amount to the user's address
    _collectAndExitCollateral(_manager, _collateralJoin, _safeId, _collateralWad);
  }

  /// @inheritdoc IBasicActions
  function repayAllDebtAndFreeTokenCollateral(
    address _manager,
    address _collateralJoin,
    address _coinJoin,
    uint256 _safeId,
    uint256 _collateralWad
  ) external delegateCall {
    address _safeEngine = ODSafeManager(_manager).safeEngine();
    ODSafeManager.SAFEData memory _safeInfo = ODSafeManager(_manager).safeData(_safeId);

    ISAFEEngine.SAFE memory _safeData = ISAFEEngine(_safeEngine).safes(_safeInfo.collateralType, _safeInfo.safeHandler);

    // Joins COIN amount into the safeEngine
    _joinSystemCoins(
      _coinJoin,
      _safeInfo.safeHandler,
      _getRepaidDebt(_safeEngine, _safeInfo.safeHandler, _safeInfo.collateralType, _safeInfo.safeHandler)
    );

    // Paybacks debt to the SAFE and unlocks token amount from it
    _modifySAFECollateralization(_manager, _safeId, -_collateralWad.toInt(), -_safeData.generatedDebt.toInt(), false);

    // Transfers token amount to the user's address
    _collectAndExitCollateral(_manager, _collateralJoin, _safeId, _collateralWad);
  }
}<|MERGE_RESOLUTION|>--- conflicted
+++ resolved
@@ -166,11 +166,7 @@
     int256 deltaDebt = _getGeneratedDeltaDebt(_safeEngine, _safeInfo.collateralType, _safeInfo.safeHandler, _deltaWad);
 
     // Locks token amount into the SAFE and generates debt
-<<<<<<< HEAD
-    _modifySAFECollateralization(_manager, _safeId, _collateralAmount.toInt(), deltaDebt);
-=======
     _modifySAFECollateralization(_manager, _safeId, _collateralAmount.toInt(), deltaDebt, false);
->>>>>>> 98883f9c
 
     // Exits and transfers COIN amount to the user's address
     // deltaDebt should always be positive, but we use SafeCast as an extra guard
