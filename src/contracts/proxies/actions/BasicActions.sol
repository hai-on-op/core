--- conflicted
+++ resolved
@@ -4,14 +4,7 @@
 import {ODSafeManager} from '@contracts/proxies/ODSafeManager.sol';
 
 import {ISAFEEngine} from '@interfaces/ISAFEEngine.sol';
-<<<<<<< HEAD
-=======
-import {ICoinJoin} from '@interfaces/utils/ICoinJoin.sol';
-import {ITaxCollector} from '@interfaces/ITaxCollector.sol';
-import {ICollateralJoin} from '@interfaces/utils/ICollateralJoin.sol';
-import {IERC20Metadata} from '@openzeppelin/token/ERC20/extensions/IERC20Metadata.sol';
 import {SafeCast} from '@openzeppelin/utils/math/SafeCast.sol';
->>>>>>> f58894b0
 import {IBasicActions} from '@interfaces/proxies/actions/IBasicActions.sol';
 
 import {Math, WAD, RAY, RAD} from '@libraries/Math.sol';
@@ -108,17 +101,13 @@
     int256 deltaDebt = _getGeneratedDeltaDebt(_safeEngine, _safeInfo.collateralType, _safeInfo.safeHandler, _deltaWad);
 
     // Generates debt in the SAFE
-<<<<<<< HEAD
     _modifySAFECollateralization(
       _manager,
       _taxCollector,
       _safeId,
       0,
-      _getGeneratedDeltaDebt(_safeEngine, _safeInfo.collateralType, _safeInfo.safeHandler, _deltaWad)
-    );
-=======
-    _modifySAFECollateralization(_manager, _safeId, 0, deltaDebt);
->>>>>>> f58894b0
+      deltaDebt
+    );
 
     // Moves the COIN amount to user's address
     // deltaDebt should always be positive, but we use SafeCast as an extra guard
