--- conflicted
+++ resolved
@@ -166,11 +166,7 @@
     int256 deltaDebt = _getGeneratedDeltaDebt(_safeEngine, _safeInfo.collateralType, _safeInfo.safeHandler, _deltaWad);
 
     // Locks token amount into the SAFE and generates debt
-<<<<<<< HEAD
     _modifySAFECollateralization(_manager, _safeId, _collateralAmount.toInt(), deltaDebt, false);
-=======
-    _modifySAFECollateralization(_manager, _safeId, _collateralAmount.toInt(), deltaDebt);
->>>>>>> db597ef8
 
     // Exits and transfers COIN amount to the user's address
     // deltaDebt should always be positive, but we use SafeCast as an extra guard
@@ -210,15 +206,12 @@
   }
 
   /// @inheritdoc IBasicActions
-<<<<<<< HEAD
   function generateDebt(address _manager, address _coinJoin, uint256 _safeId, uint256 _deltaWad) external delegateCall {
     _generateDebt(_manager, _coinJoin, _safeId, _deltaWad);
   }
 
-  function allowSAFE(address _manager, uint256 _safeId, address _usr, uint256 _ok) external delegateCall {
-=======
+  /// @inheritdoc IBasicActions
   function allowSAFE(address _manager, uint256 _safeId, address _usr, bool _ok) external delegateCall {
->>>>>>> db597ef8
     ODSafeManager(_manager).allowSAFE(_safeId, _usr, _ok);
   }
 
