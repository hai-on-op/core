// SPDX-License-Identifier: GPL-3.0
pragma solidity 0.8.19;

import {ERC721} from '@openzeppelin/token/ERC721/ERC721.sol';
import {ERC721Enumerable} from '@openzeppelin/token/ERC721/extensions/ERC721Enumerable.sol';
import {ISafeManager} from '@interfaces/proxies/ISafeManager.sol';
import {ISAFEEngine} from '@interfaces/ISAFEEngine.sol';
import {IOracleRelayer} from '@interfaces/IOracleRelayer.sol';
import {ITaxCollector} from '@interfaces/ITaxCollector.sol';
import {ICollateralJoinFactory} from '@interfaces/factories/ICollateralJoinFactory.sol';
import {ICollateralJoin} from '@interfaces/utils/ICollateralJoin.sol';
import {IERC20Metadata} from '@openzeppelin/token/ERC20/extensions/IERC20Metadata.sol';
import {ODProxy} from '@contracts/proxies/ODProxy.sol';
import {NFTRenderer2} from '@libraries/NFTRenderer2.sol';

<<<<<<< HEAD
contract Vault721 is ERC721, ERC721Enumerable {
=======
contract Vault721 is ERC721Enumerable {
  address public safeManager;
>>>>>>> 1b00a452
  address public governor;
  ISafeManager public safeManager;
  ISAFEEngine public safeEngine;
  IOracleRelayer public oracleRelayer;
  ITaxCollector public taxCollector;
  ICollateralJoinFactory public collateralJoinFactory;

  mapping(address proxy => address user) internal _proxyRegistry;
  mapping(address user => address proxy) internal _userRegistry;

  event CreateProxy(address indexed _user, address _proxy);

  /**
   * @dev initializes DAO governor contract
   */
  constructor(
    address _governor,
    IOracleRelayer _oracleRelayer,
    ITaxCollector _taxCollector,
    ICollateralJoinFactory _collateralJoinFactory
  ) ERC721('OpenDollar Vault', 'ODV') {
    governor = _governor;
    oracleRelayer = _oracleRelayer;
    taxCollector = _taxCollector;
    collateralJoinFactory = _collateralJoinFactory;
  }

  /**
   * @dev initializes SafeManager contract
   */
  function initialize() external {
    require(address(safeManager) == address(0), 'Vault: already initialized');
    safeManager = ISafeManager(msg.sender);
    safeEngine = ISAFEEngine(safeManager.safeEngine());
  }

  function getProxy(address _user) external view returns (address _proxy) {
    _proxy = _userRegistry[_user];
  }

  /**
   * @dev allows msg.sender without an ODProxy to deploy a new ODProxy
   */
  function build() external returns (address payable _proxy) {
    require(_isNotProxy(msg.sender), 'Vault: proxy already exists');
    _proxy = _build(msg.sender);
  }

  /**
   * @dev allows user without an ODProxy to deploy a new ODProxy
   */
  function build(address _user) external returns (address payable _proxy) {
    require(_isNotProxy(_user), 'Vault: proxy already exists');
    _proxy = _build(_user);
  }

  /**
   * @dev mint can only be called by the SafeManager
   * enforces that only ODProxies call `openSafe` function by checking _proxyRegistry
   */
  function mint(address _proxy, uint256 _safeId) external {
    require(msg.sender == address(safeManager), 'Vault: Only safeManager.');
    require(_proxyRegistry[_proxy] != address(0), 'Vault: Non-native proxy');
    address _user = _proxyRegistry[_proxy];
    _safeMint(_user, _safeId);
  }

  /**
   * @dev allows DAO to update protocol implementation
   */
  function updateImplementation(
    address _safeManager,
    address _oracleRelayer,
    address _taxCollector,
    address _collateralJoinFactory
  ) external {
    require(msg.sender == governor, 'Vault: Only governor');
    require(
      _safeManager != address(0) && _oracleRelayer != address(0) && _taxCollector != address(0)
        && _collateralJoinFactory != address(0),
      'Vault: ZeroAddr'
    );
    safeManager = ISafeManager(_safeManager);
    safeEngine = ISAFEEngine(safeManager.safeEngine());
    oracleRelayer = IOracleRelayer(_oracleRelayer);
    taxCollector = ITaxCollector(_taxCollector);
    collateralJoinFactory = ICollateralJoinFactory(_collateralJoinFactory);
  }

  /**
   * @dev check that proxy does not exist OR that the user does not own proxy
   */
  function _isNotProxy(address _user) internal view returns (bool) {
    return _userRegistry[_user] == address(0) || ODProxy(_userRegistry[_user]).OWNER() != _user;
  }

  /**
   * @dev deploys ODProxy for user to interact with protocol
   * updates _proxyRegistry and _userRegistry mappings for new ODProxy
   */
  function _build(address _user) internal returns (address payable _proxy) {
    _proxy = payable(address(new ODProxy(_user)));
    _proxyRegistry[_proxy] = _user;
    _userRegistry[_user] = _proxy;
    emit CreateProxy(_user, address(_proxy));
  }

  /**
   * @dev _transfer calls `transferSAFEOwnership` on SafeManager
   * enforces that ODProxy exists for transfer or it deploys a new ODProxy for receiver of vault/nft
   */
  function _afterTokenTransfer(address from, address to, uint256 firstTokenId, uint256 batchSize) internal override {
    require(to != address(0), 'Vault: No burn');
    if (from != address(0)) {
      address payable proxy;

      if (_isNotProxy(to)) {
        proxy = _build(to);
      } else {
        proxy = payable(_userRegistry[to]);
      }
      ISafeManager(safeManager).transferSAFEOwnership(firstTokenId, address(proxy));
    }
  }
<<<<<<< HEAD

  /**
   * @dev
   * The following functions are overrides required by Solidity.
   */
  function _beforeTokenTransfer(
    address from,
    address to,
    uint256 tokenId,
    uint256 batchSize
  ) internal override(ERC721, ERC721Enumerable) {
    super._beforeTokenTransfer(from, to, tokenId, batchSize);
  }

  function supportsInterface(bytes4 interfaceId) public view override(ERC721, ERC721Enumerable) returns (bool) {
    return super.supportsInterface(interfaceId);
  }

  /**
   * @dev
   */
  function tokenURI(uint256 _safeId) public view override returns (string memory uri) {
    (bytes32 cType, address safeHandler) = _getCType(_safeId);
    (uint256 lockedCollat, uint256 genDebt) = _getLockedCollatAndGenDebt(cType, safeHandler);
    uint256 safetyCRatio = _getCTypeRatio(cType);
    uint256 stabilityFee = _getStabilityFee(cType);
    string memory symbol = _getTokenSymbol(cType);

    NFTRenderer2.VaultParams memory params = NFTRenderer2.VaultParams({
      tokenId: _safeId,
      collat: lockedCollat,
      debt: genDebt,
      ratio: safetyCRatio,
      fee: stabilityFee,
      symbol: symbol
    });

    uri = NFTRenderer2.render(params);
  }

  /**
   * @dev getter functions to render SVG image
   */
  function _getCType(uint256 _safeId) internal view returns (bytes32 cType, address safeHandler) {
    ISafeManager.SAFEData memory sData = ISafeManager(safeManager).safeData(_safeId);
    cType = sData.collateralType;
    safeHandler = sData.safeHandler;
  }

  function _getLockedCollatAndGenDebt(
    bytes32 _cType,
    address _safeHandler
  ) internal view returns (uint256 lockedCollat, uint256 genDebt) {
    ISAFEEngine.SAFE memory sData = safeEngine.safes(_cType, _safeHandler);
    lockedCollat = sData.lockedCollateral;
    genDebt = sData.generatedDebt;
  }

  function _getCTypeRatio(bytes32 _cType) internal view returns (uint256 safetyCRatio) {
    IOracleRelayer.OracleRelayerCollateralParams memory cParams = oracleRelayer.cParams(_cType);
    safetyCRatio = cParams.safetyCRatio;
  }

  function _getStabilityFee(bytes32 _cType) internal view returns (uint256 stabilityFee) {
    ITaxCollector.TaxCollectorCollateralParams memory cParams = taxCollector.cParams(_cType);
    stabilityFee = cParams.stabilityFee;
  }

  function _getTokenSymbol(bytes32 cType) internal view returns (string memory tokenSymbol) {
    address collateralJoin = collateralJoinFactory.collateralJoins(cType);
    IERC20Metadata token = ICollateralJoin(collateralJoin).collateral();
    tokenSymbol = token.symbol();
  }
=======
>>>>>>> 1b00a452
}<|MERGE_RESOLUTION|>--- conflicted
+++ resolved
@@ -13,12 +13,7 @@
 import {ODProxy} from '@contracts/proxies/ODProxy.sol';
 import {NFTRenderer2} from '@libraries/NFTRenderer2.sol';
 
-<<<<<<< HEAD
-contract Vault721 is ERC721, ERC721Enumerable {
-=======
 contract Vault721 is ERC721Enumerable {
-  address public safeManager;
->>>>>>> 1b00a452
   address public governor;
   ISafeManager public safeManager;
   ISAFEEngine public safeEngine;
@@ -143,8 +138,7 @@
       ISafeManager(safeManager).transferSAFEOwnership(firstTokenId, address(proxy));
     }
   }
-<<<<<<< HEAD
-
+  
   /**
    * @dev
    * The following functions are overrides required by Solidity.
@@ -217,6 +211,4 @@
     IERC20Metadata token = ICollateralJoin(collateralJoin).collateral();
     tokenSymbol = token.symbol();
   }
-=======
->>>>>>> 1b00a452
 }