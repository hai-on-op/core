--- conflicted
+++ resolved
@@ -19,13 +19,9 @@
  */
 contract RewardPool is Authorizable, Modifiable, IRewardPool {
   using Encoding for bytes;
-<<<<<<< HEAD
-=======
+  using Math for uint256;
   using Assertions for uint256;
   using Assertions for address;
->>>>>>> 0e778631
-  using Math for uint256;
-  using Assertions for uint256;
   using SafeERC20 for IERC20;
   using EnumerableSet for EnumerableSet.AddressSet;
 
