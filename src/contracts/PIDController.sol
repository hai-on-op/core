--- conflicted
+++ resolved
@@ -55,19 +55,7 @@
     ControllerGains memory _cGains,
     PIDControllerParams memory _pidParams,
     DeviationObservation memory _importedState
-<<<<<<< HEAD
-  ) Authorizable(msg.sender) {
-    _pidParams.feedbackOutputUpperBound.assertNonNull().assertLt(_POSITIVE_RATE_LIMIT);
-    _pidParams.feedbackOutputLowerBound.assertGtEq(-int256(_NEGATIVE_RATE_LIMIT)).assertLt(0);
-    _pidParams.integralPeriodSize.assertGt(0);
-    _pidParams.noiseBarrier.assertGt(0).assertLtEq(WAD);
-
-    _cGains.kp.assertGtEq(-int256(WAD)).assertLtEq(int256(WAD));
-    _cGains.ki.assertGtEq(-int256(WAD)).assertLtEq(int256(WAD));
-
-=======
   ) Authorizable(msg.sender) validParams {
->>>>>>> b1317fc6
     _params = _pidParams;
     _controllerGains = _cGains;
 
