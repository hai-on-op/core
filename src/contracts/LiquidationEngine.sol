// SPDX-License-Identifier: GPL-3.0
/// LiquidationEngine.sol

// Copyright (C) 2018 Rain <rainbreak@riseup.net>
//
// This program is free software: you can redistribute it and/or modify
// it under the terms of the GNU Affero General Public License as published by
// the Free Software Foundation, either version 3 of the License, or
// (at your option) any later version.
//
// This program is distributed in the hope that it will be useful,
// but WITHOUT ANY WARRANTY; without even the implied warranty of
// MERCHANTABILITY or FITNESS FOR A PARTICULAR PURPOSE.  See the
// GNU Affero General Public License for more details.
//
// You should have received a copy of the GNU Affero General Public License
// along with this program.  If not, see <https://www.gnu.org/licenses/>.

pragma solidity 0.8.19;

import {ICollateralAuctionHouse as CollateralAuctionHouseLike} from '@interfaces/ICollateralAuctionHouse.sol';
import {ISAFESaviour as SAFESaviourLike} from '@interfaces/external/ISAFESaviour.sol';
import {ISAFEEngine as SAFEEngineLike} from '@interfaces/ISAFEEngine.sol';
import {IAccountingEngine as AccountingEngineLike} from '@interfaces/IAccountingEngine.sol';

<<<<<<< HEAD
import {Math, RAY, WAD} from './utils/Math.sol';
import {Authorizable} from './utils/Authorizable.sol';

=======
import {Authorizable} from '@contracts/utils/Authorizable.sol';

import {Math, RAY, WAD} from '@libraries/Math.sol';

>>>>>>> 4fa452ce
contract LiquidationEngine is Authorizable {
  // --- SAFE Saviours ---
  // Contracts that can save SAFEs from liquidation
  mapping(address => uint256) public safeSaviours;

  /**
   * @notice Authed function to add contracts that can save SAFEs from liquidation
   * @param saviour SAFE saviour contract to be whitelisted
   *
   */
  function connectSAFESaviour(address saviour) external isAuthorized {
    (bool ok, uint256 collateralAdded, uint256 liquidatorReward) =
      SAFESaviourLike(saviour).saveSAFE(address(this), '', address(0));
    require(ok, 'LiquidationEngine/saviour-not-ok');
    require(
      (collateralAdded == type(uint256).max) && (liquidatorReward == type(uint256).max),
      'LiquidationEngine/invalid-amounts'
    );
    safeSaviours[saviour] = 1;
    emit ConnectSAFESaviour(saviour);
  }

  /**
   * @notice Governance used function to remove contracts that can save SAFEs from liquidation
   * @param saviour SAFE saviour contract to be removed
   *
   */
  function disconnectSAFESaviour(address saviour) external isAuthorized {
    safeSaviours[saviour] = 0;
    emit DisconnectSAFESaviour(saviour);
  }

  // --- Data ---
  struct CollateralType {
    // Address of the collateral auction house handling liquidations for this collateral type
    address collateralAuctionHouse;
    // Penalty applied to every liquidation involving this collateral type. Discourages SAFE users from bidding on their own SAFEs
    uint256 liquidationPenalty; // [wad]
    // Max amount of system coins to request in one auction
    uint256 liquidationQuantity; // [rad]
  }

  // Collateral types included in the system
  mapping(bytes32 => CollateralType) public collateralTypes;
  // Saviour contract chosen for each SAFE by its creator
  mapping(bytes32 => mapping(address => address)) public chosenSAFESaviour;
  // Mutex used to block against re-entrancy when 'liquidateSAFE' passes execution to a saviour
  mapping(bytes32 => mapping(address => uint8)) public mutex;

  // Max amount of system coins that can be on liquidation at any time
  uint256 public onAuctionSystemCoinLimit; // [rad]
  // Current amount of system coins out for liquidation
  uint256 public currentOnAuctionSystemCoins; // [rad]
  // Whether this contract is enabled
  uint256 public contractEnabled;

  uint256 constant MAX_LIQUIDATION_QUANTITY = type(uint256).max / RAY;

  SAFEEngineLike public safeEngine;
  AccountingEngineLike public accountingEngine;

  // --- Events ---
  event ConnectSAFESaviour(address saviour);
  event DisconnectSAFESaviour(address saviour);
  event UpdateCurrentOnAuctionSystemCoins(uint256 currentOnAuctionSystemCoins);
  event ModifyParameters(bytes32 parameter, uint256 data);
  event ModifyParameters(bytes32 parameter, address data);
  event ModifyParameters(bytes32 collateralType, bytes32 parameter, uint256 data);
  event ModifyParameters(bytes32 collateralType, bytes32 parameter, address data);
  event DisableContract();
  event Liquidate(
    bytes32 indexed collateralType,
    address indexed safe,
    uint256 collateralAmount,
    uint256 debtAmount,
    uint256 amountToRaise,
    address collateralAuctioneer,
    uint256 auctionId
  );
  event SaveSAFE(bytes32 indexed collateralType, address indexed safe, uint256 collateralAddedOrDebtRepaid);
  event FailedSAFESave(bytes failReason);
  event ProtectSAFE(bytes32 indexed collateralType, address indexed safe, address saviour);

  // --- Init ---
  constructor(address _safeEngine) {
    _addAuthorization(msg.sender);

    safeEngine = SAFEEngineLike(_safeEngine);
    onAuctionSystemCoinLimit = type(uint256).max;
    contractEnabled = 1;

    emit AddAuthorization(msg.sender);
    emit ModifyParameters('onAuctionSystemCoinLimit', type(uint256).max);
  }

  // --- Administration ---
  /**
   * @notice Modify uint256 parameters
   * @param parameter The name of the parameter modified
   * @param data Value for the new parameter
   */
  function modifyParameters(bytes32 parameter, uint256 data) external isAuthorized {
    if (parameter == 'onAuctionSystemCoinLimit') onAuctionSystemCoinLimit = data;
    else revert('LiquidationEngine/modify-unrecognized-param');
    emit ModifyParameters(parameter, data);
  }

  /**
   * @notice Modify contract integrations
   * @param parameter The name of the parameter modified
   * @param data New address for the parameter
   */
  function modifyParameters(bytes32 parameter, address data) external isAuthorized {
    if (parameter == 'accountingEngine') accountingEngine = AccountingEngineLike(data);
    else revert('LiquidationEngine/modify-unrecognized-param');
    emit ModifyParameters(parameter, data);
  }

  /**
   * @notice Modify liquidation params
   * @param collateralType The collateral type we change parameters for
   * @param parameter The name of the parameter modified
   * @param data New value for the parameter
   */
  function modifyParameters(bytes32 collateralType, bytes32 parameter, uint256 data) external isAuthorized {
    if (parameter == 'liquidationPenalty') {
      collateralTypes[collateralType].liquidationPenalty = data;
    } else if (parameter == 'liquidationQuantity') {
      require(data <= MAX_LIQUIDATION_QUANTITY, 'LiquidationEngine/liquidation-quantity-overflow');
      collateralTypes[collateralType].liquidationQuantity = data;
    } else {
      revert('LiquidationEngine/modify-unrecognized-param');
    }
    emit ModifyParameters(collateralType, parameter, data);
  }

  /**
   * @notice Modify collateral auction address
   * @param collateralType The collateral type we change parameters for
   * @param parameter The name of the integration modified
   * @param data New address for the integration contract
   */
  function modifyParameters(bytes32 collateralType, bytes32 parameter, address data) external isAuthorized {
    if (parameter == 'collateralAuctionHouse') {
      safeEngine.denySAFEModification(collateralTypes[collateralType].collateralAuctionHouse);
      collateralTypes[collateralType].collateralAuctionHouse = data;
      safeEngine.approveSAFEModification(data);
    } else {
      revert('LiquidationEngine/modify-unrecognized-param');
    }
    emit ModifyParameters(collateralType, parameter, data);
  }

  /**
   * @notice Disable this contract (normally called by GlobalSettlement)
   */
  function disableContract() external isAuthorized {
    contractEnabled = 0;
    emit DisableContract();
  }

  // --- SAFE Liquidation ---
  /**
   * @notice Choose a saviour contract for your SAFE
   * @param collateralType The SAFE's collateral type
   * @param safe The SAFE's address
   * @param saviour The chosen saviour
   */
  function protectSAFE(bytes32 collateralType, address safe, address saviour) external {
    require(safeEngine.canModifySAFE(safe, msg.sender), 'LiquidationEngine/cannot-modify-safe');
    require(saviour == address(0) || safeSaviours[saviour] == 1, 'LiquidationEngine/saviour-not-authorized');
    chosenSAFESaviour[collateralType][safe] = saviour;
    emit ProtectSAFE(collateralType, safe, saviour);
  }

  /**
   * @notice Liquidate a SAFE
   * @param collateralType The SAFE's collateral type
   * @param safe The SAFE's address
   */
  function liquidateSAFE(bytes32 collateralType, address safe) external returns (uint256 auctionId) {
    require(mutex[collateralType][safe] == 0, 'LiquidationEngine/non-null-mutex');
    mutex[collateralType][safe] = 1;

    (, uint256 accumulatedRate,,, uint256 debtFloor, uint256 liquidationPrice) =
      safeEngine.collateralTypes(collateralType);
    (uint256 safeCollateral, uint256 safeDebt) = safeEngine.safes(collateralType, safe);

    require(contractEnabled == 1, 'LiquidationEngine/contract-not-enabled');
    require(
      (liquidationPrice > 0) && (safeCollateral * liquidationPrice < safeDebt * accumulatedRate),
      'LiquidationEngine/safe-not-unsafe'
    );
    require(
      currentOnAuctionSystemCoins < onAuctionSystemCoinLimit
        && onAuctionSystemCoinLimit - currentOnAuctionSystemCoins >= debtFloor,
      'LiquidationEngine/liquidation-limit-hit'
    );

    if (
      chosenSAFESaviour[collateralType][safe] != address(0)
        && safeSaviours[chosenSAFESaviour[collateralType][safe]] == 1
    ) {
      try SAFESaviourLike(chosenSAFESaviour[collateralType][safe]).saveSAFE(msg.sender, collateralType, safe) returns (
        bool ok, uint256 collateralAddedOrDebtRepaid, uint256
      ) {
        if (ok && collateralAddedOrDebtRepaid > 0) {
          emit SaveSAFE(collateralType, safe, collateralAddedOrDebtRepaid);
        }
      } catch (bytes memory revertReason) {
        emit FailedSAFESave(revertReason);
      }
    }

    // Checks that the saviour didn't take collateral or add more debt to the SAFE
    {
      (uint256 newSafeCollateral, uint256 newSafeDebt) = safeEngine.safes(collateralType, safe);
      require(
        newSafeCollateral >= safeCollateral && newSafeDebt <= safeDebt,
        'LiquidationEngine/invalid-safe-saviour-operation'
      );
    }

    (, accumulatedRate,,,, liquidationPrice) = safeEngine.collateralTypes(collateralType);
    (safeCollateral, safeDebt) = safeEngine.safes(collateralType, safe);

    if ((liquidationPrice > 0) && (safeCollateral * liquidationPrice < safeDebt * accumulatedRate)) {
      CollateralType memory collateralData = collateralTypes[collateralType];

      uint256 limitAdjustedDebt = Math.min(
        safeDebt,
        Math.min(collateralData.liquidationQuantity, onAuctionSystemCoinLimit - currentOnAuctionSystemCoins) * WAD
          / accumulatedRate / collateralData.liquidationPenalty
      );
      require(limitAdjustedDebt > 0, 'LiquidationEngine/null-auction');
      require(
        (limitAdjustedDebt == safeDebt) || ((safeDebt - limitAdjustedDebt) * accumulatedRate >= debtFloor),
        'LiquidationEngine/dusty-safe'
      );

      uint256 collateralToSell = Math.min(safeCollateral, safeCollateral * limitAdjustedDebt / safeDebt);

      require(collateralToSell > 0, 'LiquidationEngine/null-collateral-to-sell');
      require(
        collateralToSell <= 2 ** 255 && limitAdjustedDebt <= 2 ** 255, 'LiquidationEngine/collateral-or-debt-overflow'
      );

      safeEngine.confiscateSAFECollateralAndDebt(
        collateralType,
        safe,
        address(this),
        address(accountingEngine),
        -int256(collateralToSell),
        -int256(limitAdjustedDebt)
      );
      accountingEngine.pushDebtToQueue(limitAdjustedDebt * accumulatedRate);

      {
        // This calcuation will overflow if multiply(limitAdjustedDebt, accumulatedRate) exceeds ~10^14,
        // i.e. the maximum amountToRaise is roughly 100 trillion system coins.
        uint256 amountToRaise_ = limitAdjustedDebt * accumulatedRate * collateralData.liquidationPenalty / WAD;
        currentOnAuctionSystemCoins = currentOnAuctionSystemCoins + amountToRaise_;

        auctionId = CollateralAuctionHouseLike(collateralData.collateralAuctionHouse).startAuction({
          _forgoneCollateralReceiver: safe,
          _initialBidder: address(accountingEngine),
          _amountToRaise: amountToRaise_,
          _collateralToSell: collateralToSell,
          _initialBid: 0
        });

        emit UpdateCurrentOnAuctionSystemCoins(currentOnAuctionSystemCoins);
      }

      emit Liquidate(
        collateralType,
        safe,
        collateralToSell,
        limitAdjustedDebt,
        limitAdjustedDebt * accumulatedRate,
        collateralData.collateralAuctionHouse,
        auctionId
      );
    }

    mutex[collateralType][safe] = 0;
  }

  /**
   * @notice Remove debt that was being auctioned
   * @param rad The amount of debt to withdraw from currentOnAuctionSystemCoins
   */
  function removeCoinsFromAuction(uint256 rad) public isAuthorized {
    currentOnAuctionSystemCoins = currentOnAuctionSystemCoins - rad;
    emit UpdateCurrentOnAuctionSystemCoins(currentOnAuctionSystemCoins);
  }

  // --- Getters ---
  /**
   * @notice Get the amount of debt that can currently be covered by a collateral auction for a specific safe
   * @param collateralType The collateral type stored in the SAFE
   * @param safe The SAFE's address/handler
   */
  function getLimitAdjustedDebtToCover(bytes32 collateralType, address safe) external view returns (uint256) {
    (, uint256 accumulatedRate,,,,) = safeEngine.collateralTypes(collateralType);
    (uint256 safeCollateral, uint256 safeDebt) = safeEngine.safes(collateralType, safe);
    CollateralType memory collateralData = collateralTypes[collateralType];

    return Math.min(
      safeDebt,
      Math.min(collateralData.liquidationQuantity, onAuctionSystemCoinLimit - currentOnAuctionSystemCoins) * WAD
        / accumulatedRate / collateralData.liquidationPenalty
    );
  }
}<|MERGE_RESOLUTION|>--- conflicted
+++ resolved
@@ -23,16 +23,10 @@
 import {ISAFEEngine as SAFEEngineLike} from '@interfaces/ISAFEEngine.sol';
 import {IAccountingEngine as AccountingEngineLike} from '@interfaces/IAccountingEngine.sol';
 
-<<<<<<< HEAD
-import {Math, RAY, WAD} from './utils/Math.sol';
-import {Authorizable} from './utils/Authorizable.sol';
-
-=======
 import {Authorizable} from '@contracts/utils/Authorizable.sol';
 
 import {Math, RAY, WAD} from '@libraries/Math.sol';
 
->>>>>>> 4fa452ce
 contract LiquidationEngine is Authorizable {
   // --- SAFE Saviours ---
   // Contracts that can save SAFEs from liquidation
