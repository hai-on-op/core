// SPDX-License-Identifier: GPL-3.0
pragma solidity 0.8.19;

import {IBaseOracle} from '@interfaces/oracles/IBaseOracle.sol';
import {IUniV3Relayer} from '@interfaces/oracles/IUniV3Relayer.sol';
import {IERC20Metadata} from '@openzeppelin/token/ERC20/extensions/IERC20Metadata.sol';
import {IUniswapV3Factory} from '@uniswap/v3-core/contracts/interfaces/IUniswapV3Factory.sol';
import {OracleLibrary, IUniswapV3Pool} from '@uniswap/v3-periphery/contracts/libraries/OracleLibrary.sol';
import {UNISWAP_V3_FACTORY, GOERLI_UNISWAP_V3_FACTORY} from '@script/Registry.s.sol';

/**
 * @title  UniV3Relayer
 * @notice This contracts consults a UniswapV3Pool TWAP and transforms the result into a standard IBaseOracle feed
 * @dev    The quote obtained from the pool query is transformed into an 18 decimals format
 */
contract UniV3Relayer is IBaseOracle, IUniV3Relayer {
  // --- Registry ---
<<<<<<< HEAD
  address internal constant _UNI_V3_FACTORY = GOERLI_UNISWAP_V3_FACTORY;
=======

  /// @notice Address of the UniswapV3Factory used to fetch the pool address
  address internal constant _UNI_V3_FACTORY = address(0x1F98431c8aD98523631AE4a59f267346ea31F984);
>>>>>>> 398b7936

  /// @inheritdoc IUniV3Relayer
  address public uniV3Pool;
  /// @inheritdoc IUniV3Relayer
  address public baseToken;
  /// @inheritdoc IUniV3Relayer
  address public quoteToken;

  // --- Data ---

  /// @inheritdoc IBaseOracle
  string public symbol;

  /// @inheritdoc IUniV3Relayer
  uint128 public baseAmount;
  /// @inheritdoc IUniV3Relayer
  uint256 public multiplier;
  /// @inheritdoc IUniV3Relayer
  uint32 public quotePeriod;

  // --- Init ---

  /**
   * @param  _baseToken Address of the base token used to consult the quote
   * @param  _quoteToken Address of the token used as a quote reference
   * @param  _feeTier Fee tier of the pool used to consult the quote
   * @param  _quotePeriod Length in seconds of the TWAP used to consult the pool
   */
  constructor(address _baseToken, address _quoteToken, uint24 _feeTier, uint32 _quotePeriod) {
    uniV3Pool = IUniswapV3Factory(_UNI_V3_FACTORY).getPool(_baseToken, _quoteToken, _feeTier);
    if (uniV3Pool == address(0)) revert UniV3Relayer_InvalidPool();

    address _token0 = IUniswapV3Pool(uniV3Pool).token0();
    address _token1 = IUniswapV3Pool(uniV3Pool).token1();

    // The factory validates that both token0 and token1 are desired baseToken and quoteTokens
    if (_token0 == _baseToken) {
      baseToken = _token0;
      quoteToken = _token1;
    } else {
      baseToken = _token1;
      quoteToken = _token0;
    }

    baseAmount = uint128(10 ** IERC20Metadata(_baseToken).decimals());
    multiplier = 18 - IERC20Metadata(_quoteToken).decimals();
    quotePeriod = _quotePeriod;

    symbol = string(abi.encodePacked(IERC20Metadata(_baseToken).symbol(), ' / ', IERC20Metadata(_quoteToken).symbol()));
  }

  /**
   * @dev    Method will return invalid if the pool doesn't have enough history
   * @inheritdoc IBaseOracle
   */
  function getResultWithValidity() external view returns (uint256 _result, bool _validity) {
    // If the pool doesn't have enough history return false
    if (OracleLibrary.getOldestObservationSecondsAgo(uniV3Pool) < quotePeriod) {
      return (0, false);
    }
    // Consult the query with a TWAP period of quotePeriod
    (int24 _arithmeticMeanTick,) = OracleLibrary.consult(uniV3Pool, quotePeriod);
    // Calculate the quote amount
    uint256 _quoteAmount = OracleLibrary.getQuoteAtTick({
      tick: _arithmeticMeanTick,
      baseAmount: baseAmount,
      baseToken: baseToken,
      quoteToken: quoteToken
    });
    // Process the quote result to 18 decimal quote
    _result = _parseResult(_quoteAmount);
    _validity = true;
  }

  /**
   * @dev    This method may revert with 'OLD!' if the pool doesn't have enough cardinality or initialized history
   * @inheritdoc IBaseOracle
   */
  function read() external view returns (uint256 _result) {
    // This call may revert with 'OLD!' if the pool doesn't have enough cardinality or initialized history
    (int24 _arithmeticMeanTick,) = OracleLibrary.consult(uniV3Pool, quotePeriod);
    uint256 _quoteAmount = OracleLibrary.getQuoteAtTick({
      tick: _arithmeticMeanTick,
      baseAmount: baseAmount,
      baseToken: baseToken,
      quoteToken: quoteToken
    });
    _result = _parseResult(_quoteAmount);
  }

  /// @notice Parses the result from the aggregator into 18 decimals format
  function _parseResult(uint256 _quoteResult) internal view returns (uint256 _result) {
    return _quoteResult * 10 ** multiplier;
  }
}<|MERGE_RESOLUTION|>--- conflicted
+++ resolved
@@ -15,13 +15,7 @@
  */
 contract UniV3Relayer is IBaseOracle, IUniV3Relayer {
   // --- Registry ---
-<<<<<<< HEAD
   address internal constant _UNI_V3_FACTORY = GOERLI_UNISWAP_V3_FACTORY;
-=======
-
-  /// @notice Address of the UniswapV3Factory used to fetch the pool address
-  address internal constant _UNI_V3_FACTORY = address(0x1F98431c8aD98523631AE4a59f267346ea31F984);
->>>>>>> 398b7936
 
   /// @inheritdoc IUniV3Relayer
   address public uniV3Pool;
