--- conflicted
+++ resolved
@@ -266,10 +266,8 @@
    */
 
   function test_allowSAFE(uint256 cTypeIndex, bool ok) public {
-<<<<<<< HEAD
+
     vm.assume(ok == true);
-=======
->>>>>>> de4025c1
     cTypeIndex = bound(cTypeIndex, 1, cTypes.length - 1); // range: WSTETH, CBETH, RETH, MAGIC
     uint256 i = 0;
     address proxy = proxies[i];
