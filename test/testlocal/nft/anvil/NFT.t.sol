// SPDX-License-Identifier: GPL-3.0
pragma solidity 0.8.19;

import {AnvilFork} from '@testlocal/nft/anvil/AnvilFork.t.sol';
import {WSTETH, ARB, CBETH, RETH, MAGIC} from '@script/SepoliaParams.s.sol';
import {IERC20} from '@openzeppelin/token/ERC20/IERC20.sol';
import {SafeERC20} from '@openzeppelin/token/ERC20/utils/SafeERC20.sol';
import {Vault721} from '@contracts/proxies/Vault721.sol';
import {IODSafeManager} from '@interfaces/proxies/IODSafeManager.sol';
import {ISAFEEngine} from '@interfaces/ISAFEEngine.sol';
import {ODProxy} from '@contracts/proxies/ODProxy.sol';
import {FakeBasicActions} from '@testlocal/nft/anvil/FakeBasicActions.sol';

// forge t --fork-url http://127.0.0.1:8545 --match-contract NFTAnvil -vvvvv

contract NFTAnvil is AnvilFork {
  using SafeERC20 for IERC20;

  /**
   * @dev enfore correct setup
   */
  function test_setup() public {
    assertEq(totalVaults, vault721.totalSupply());
    checkProxyAddress();
    checkVaultIds();
  }

  /**
   * @dev modifiers to enforce value range
   */
  modifier maxLock(uint256 collateral) {
    vm.assume(collateral <= MINT_AMOUNT);
    _;
  }

  function _helperDepositCollateralAndGenerateDebt(
    address owner,
    address proxy,
    bytes32 cType,
    uint256 collateral,
    uint256 debt
  ) internal returns (uint256 vaultId) {
    vaultId = vaultIds[proxy][cType];
    vm.startPrank(owner);
    depositCollatAndGenDebt(cType, vaultId, collateral, debt, proxy);
    vm.stopPrank();

    IODSafeManager.SAFEData memory sData = safeManager.safeData(vaultId);
    address safeHandler = sData.safeHandler;
    ISAFEEngine.SAFE memory SafeEngineData = safeEngine.safes(cType, safeHandler);
    assertEq(
      collateral, SafeEngineData.lockedCollateral, '_helperDepositCollateralAndGenerateDebt: collateral not equal'
    );
    assertEq(debt, SafeEngineData.generatedDebt, '_helperDepositCollateralAndGenerateDebt: debt not equal');
  }

  /**
   * @dev fuzz tests set to 256 runs each
   * test locking collateral
   */
  function test_depositCollateral(uint256 collateral, uint256 cTypeIndex) public maxLock(collateral) {
    cTypeIndex = bound(cTypeIndex, 1, cTypes.length - 1); // range: WSTETH, CBETH, RETH, MAGIC

    for (uint256 i = 0; i < proxies.length; i++) {
      _helperDepositCollateralAndGenerateDebt(users[i], proxies[i], cTypes[cTypeIndex], collateral, 0);
    }
  }

  /**
   * @dev test generating debt after locking collateral
   */
  function test_generateDebt(uint256 debt, uint256 collateral, uint256 cTypeIndex) public {
    debt = bound(debt, 1 ether, debtCeiling);
    collateral = bound(collateral, debt / 975, MINT_AMOUNT); // ETH price ~ 1500 (debt / 975 > 150% collateralization)
    cTypeIndex = bound(cTypeIndex, 1, cTypes.length - 2); // range: WSTETH, CBETH, RETH

    for (uint256 i = 0; i < proxies.length; i++) {
      address proxy = proxies[i];
      bytes32 cType = cTypes[cTypeIndex];
      uint256 vaultId = vaultIds[proxy][cType];
      vm.startPrank(users[i]);
      depositCollatAndGenDebt(cType, vaultId, collateral, 0, proxy);
      genDebt(vaultId, debt, proxy);
      vm.stopPrank();

      IODSafeManager.SAFEData memory sData = safeManager.safeData(vaultId);
      address safeHandler = sData.safeHandler;
      ISAFEEngine.SAFE memory SafeEngineData = safeEngine.safes(cType, safeHandler);
      assertEq(collateral, SafeEngineData.lockedCollateral);
      assertEq(debt, SafeEngineData.generatedDebt);
    }
  }

  /**
   * @dev test generating debt and locking collateral in single tx
   */
  function test_depositCollateral_generateDebt(uint256 debt, uint256 collateral, uint256 cTypeIndex) public {
    debt = bound(debt, 1 ether, debtCeiling);
    collateral = bound(collateral, debt / 975, MINT_AMOUNT);
    cTypeIndex = bound(cTypeIndex, 1, cTypes.length - 2);

    for (uint256 i = 0; i < proxies.length; i++) {
      _helperDepositCollateralAndGenerateDebt(users[i], proxies[i], cTypes[cTypeIndex], collateral, debt);
    }
  }

  /**
   * @dev test transfering vault to outside user
   */
  function test_transferVault(uint256 vaultId) public {
    vaultId = bound(vaultId, 1, totalVaults - 1);
    address owner = vault721.ownerOf(vaultId);
    uint256 initBal = vault721.balanceOf(owner);

    address receiver = newUsers[0];

    vm.startPrank(owner);
    vault721.transferFrom(owner, receiver, vaultId);
    vm.stopPrank();

    assertEq(receiver, vault721.ownerOf(vaultId));
    assertEq(initBal - 1, vault721.balanceOf(owner));
    assertEq(1, vault721.balanceOf(receiver));
  }

  /**
   * @dev verify no burn
   */
  function test_transferVault_toZero_Fail(uint256 vaultId) public {
    vaultId = bound(vaultId, 1, totalVaults - 1);
    address owner = vault721.ownerOf(vaultId);
    uint256 initBal = vault721.balanceOf(owner);

    address receiver = address(0);

    vm.startPrank(owner);
    vm.expectRevert('ERC721: transfer to the zero address');
    vault721.transferFrom(owner, receiver, vaultId);
    vm.stopPrank();

    assertEq(initBal, vault721.balanceOf(owner));
  }

  /**
   * @dev Test transfering collateral to an address
   * that isn't a safeHandler reverts.
   */
  function test_revert_If_TransferCollateral_To_NonSafeHandler(
    uint256 collateral,
    uint256 cTypeIndex
  ) public maxLock(collateral) {
    cTypeIndex = bound(cTypeIndex, 1, cTypes.length - 1); // range: WSTETH, CBETH, RETH, MAGIC
    address alice = users[0];
    address proxy = proxies[0]; // alice's proxy
    bytes32 cType = cTypes[cTypeIndex];
    uint256 vaultId = _helperDepositCollateralAndGenerateDebt(alice, proxy, cType, collateral, 0);

    vm.startPrank(proxy);
    vm.expectRevert(IODSafeManager.HandlerDoesNotExist.selector);
    safeManager.transferCollateral(vaultId, alice, collateral);
    vm.stopPrank();
  }

  /**
   * @dev Test transfering collateral to an address that is a safeHandler
   * succeeds
   */
  function test_transferCollateral_To_SafeHandler(uint256 collateral, uint256 cTypeIndex) public maxLock(collateral) {
    cTypeIndex = bound(cTypeIndex, 1, cTypes.length - 1); // range: WSTETH, CBETH, RETH, MAGIC
    address alice = users[0];
    address aliceProxy = proxies[0]; // alice's proxy
    bytes32 cType = cTypes[cTypeIndex];
    uint256 aliceVaultId = _helperDepositCollateralAndGenerateDebt(alice, aliceProxy, cType, collateral, 0);

    address bob = users[1];
    address bobProxy = proxies[1]; // bob's proxy
    uint256 bobVaultId = vaultIds[bobProxy][cType];

    IODSafeManager.SAFEData memory bobSafeData = safeManager.safeData(bobVaultId);
    address bobSafeHandler = bobSafeData.safeHandler;
    assertEq(
      safeEngine.safes(cType, bobSafeHandler).lockedCollateral,
      0,
      'test_transferCollateralToSafeHandler: collateral is empty'
    );

    vm.startPrank(aliceProxy);
    // @note TODO when we deposit collateral, it is locked, how do we move it from locked to tokenCollateral so
    // we can transfer it? this will fail if we try to transfer non-zero value
    safeManager.transferCollateral(aliceVaultId, bobSafeHandler, 0);
    vm.stopPrank();
    assertEq(
      safeEngine.tokenCollateral(cType, bobSafeHandler),
      0,
      'test_transferCollateralToSafeHandler: collateral is not equal'
    );
  }

  /**
   * @dev Test generating debt and repaying it
   */
  function test_generateDebtAndRepay(uint256 debt, uint256 collateral, uint256 cTypeIndex) public {
    debt = bound(debt, 1 ether, debtCeiling);
    collateral = bound(collateral, debt / 975, MINT_AMOUNT); // ETH price ~ 1500 (debt / 975 > 150% collateralization)
    cTypeIndex = bound(cTypeIndex, 1, cTypes.length - 2); // range: WSTETH, CBETH, RETH

    for (uint256 i = 0; i < proxies.length; i++) {
      address proxy = proxies[i];
      bytes32 cType = cTypes[cTypeIndex];
      uint256 vaultId = vaultIds[proxy][cType];
      vm.startPrank(users[i]);
      depositCollatAndGenDebt(cType, vaultId, collateral, 0, proxy);
      genDebt(vaultId, debt, proxy);
      vm.stopPrank();

      IODSafeManager.SAFEData memory sData = safeManager.safeData(vaultId);
      address safeHandler = sData.safeHandler;
      ISAFEEngine.SAFE memory SafeEngineData = safeEngine.safes(cType, safeHandler);
      assertEq(collateral, SafeEngineData.lockedCollateral);
      assertEq(debt, SafeEngineData.generatedDebt);

      vm.startPrank(users[i]);
      systemCoin.approve(address(proxy), debt);
      repayDebt(vaultId, debt, proxy);
      vm.stopPrank();

      // debt should be paid off and no longer exist
      SafeEngineData = safeEngine.safes(cType, safeHandler);
      assertEq(SafeEngineData.generatedDebt, 0);
    }
  }

  function test_GenerateDebtWithoutTax() public {
    FakeBasicActions fakeBasicActions = new FakeBasicActions();
    address proxy = proxies[1];
    bytes32 cType = cTypes[1];
    uint256 vaultId = vaultIds[proxy][cType];

    bytes memory payload = abi.encodeWithSelector(
      fakeBasicActions.lockTokenCollateralAndGenerateDebt.selector,
      address(safeManager),
      address(taxCollector),
      address(collateralJoin[cType]),
      address(coinJoin),
      vaultId,
      1,
      0
    );
    vm.startPrank(users[1]);

    // Proxy makes a delegatecall to Malicious BasicAction contract and bypasses the TAX payment
    ODProxy(proxy).execute(address(fakeBasicActions), payload);
    genDebt(vaultId, 10, proxy);

    vm.stopPrank();

    IODSafeManager.SAFEData memory sData = safeManager.safeData(vaultId);
    address safeHandler = sData.safeHandler;
    ISAFEEngine.SAFE memory SafeEngineData = safeEngine.safes(cType, safeHandler);
    assertEq(1, SafeEngineData.lockedCollateral);
    assertEq(10, SafeEngineData.generatedDebt);
  }
  /**
   * @dev fuzz tests set to 256 runs each
   * test locking collateral
   */

  function test_allowSAFE(uint256 cTypeIndex, bool ok) public {
<<<<<<< HEAD
=======
    // vm.assume(ok < 2);
>>>>>>> 98883f9c
    cTypeIndex = bound(cTypeIndex, 1, cTypes.length - 1); // range: WSTETH, CBETH, RETH, MAGIC
    uint256 i = 0;
    address proxy = proxies[i];
    bytes32 cType = cTypes[cTypeIndex];
    uint256 vaultId = vaultIds[proxy][cType];
    vm.startPrank(users[i]);
    allowSafe(proxy, vaultId, users[i], ok);
    vm.stopPrank();

    IODSafeManager.SAFEData memory sData = safeManager.safeData(vaultId);

    assertEq(safeManager.safeCan(sData.owner, vaultId, users[i]), ok, 'test_allowSAFE: safeCan not set correctly');
  }

  function test_allowHandler(uint256 cTypeIndex, bool ok) public {
<<<<<<< HEAD
=======
    // vm.assume(ok < 2);
>>>>>>> 98883f9c
    cTypeIndex = bound(cTypeIndex, 1, cTypes.length - 1); // range: WSTETH, CBETH, RETH, MAGIC
    uint256 i = 0;
    address proxy = proxies[i];
    bytes32 cType = cTypes[cTypeIndex];
    uint256 vaultId = vaultIds[proxy][cType];
    vm.startPrank(users[i]);
    allowHandler(proxy, users[i], ok);
    vm.stopPrank();

    IODSafeManager.SAFEData memory sData = safeManager.safeData(vaultId);

    assertEq(safeManager.handlerCan(proxy, users[i]), ok, 'test_allowHandler: handlerCan not set correctly');
  }

  // function test_modifySAFECollateralization(
  //   uint256 cTypeIndex,
  //   uint256 collateral,
  //   int256 deltaDebt
  // ) public maxLock(collateral) {
  //   cTypeIndex = bound(cTypeIndex, 1, cTypes.length - 1); // range: WSTETH, CBETH, RETH, MAGIC
  //   uint256 i = 0;
  //   address proxy = proxies[i];
  //   bytes32 cType = cTypes[cTypeIndex];
  //   uint256 vaultId = vaultIds[proxy][cType];
  //   vm.startPrank(users[i]);
  //   modifySAFECollateralization(proxy, vaultId, int256(collateral), deltaDebt);
  //   vm.stopPrank();
  // }

  // function test_transferCollateral(uint256 cTypeIndex, uint256 collateral) public maxLock(collateral) {
  //   cTypeIndex = bound(cTypeIndex, 1, cTypes.length - 1); // range: WSTETH, CBETH, RETH, MAGIC
  //   uint256 i = 0;
  //   address proxy = proxies[i];
  //   bytes32 cType = cTypes[cTypeIndex];
  //   uint256 vaultId = vaultIds[proxy][cType];
  //   uint256 destId = vaultIds[proxies[1]][cType];
  //   IODSafeManager.SAFEData memory sData = safeManager.safeData(destId);
  //   vm.startPrank(users[i]);
  //   transferCollateral(proxy, vaultId, sData.safeHandler, collateral);
  //   vm.stopPrank();
  // }

  // function test_transferInternalCoins(uint256 cTypeIndex, address _dst, uint256 _rad) public {
  //   cTypeIndex = bound(cTypeIndex, 1, cTypes.length - 1); // range: WSTETH, CBETH, RETH, MAGIC
  //   uint256 i = 0;
  //   address proxy = proxies[i];
  //   bytes32 cType = cTypes[cTypeIndex];
  //   uint256 vaultId = vaultIds[proxy][cType];
  //   vm.startPrank(users[i]);
  //   transferInternalCoins(proxy, vaultId, _dst, _rad);
  //   vm.stopPrank();
  // }

  // function test_quitSystem(uint256 cTypeIndex, address _dst) public {
  //   cTypeIndex = bound(cTypeIndex, 1, cTypes.length - 1); // range: WSTETH, CBETH, RETH, MAGIC
  //   uint256 i = 0;
  //   address proxy = proxies[i];
  //   bytes32 cType = cTypes[cTypeIndex];
  //   uint256 vaultId = vaultIds[proxy][cType];
  //   vm.startPrank(users[i]);
  //   quitSystem(proxy, vaultId, _dst);
  //   vm.stopPrank();
  // }

  // function test_enterSystem(uint256 cTypeIndex, address _src) public {
  //   cTypeIndex = bound(cTypeIndex, 1, cTypes.length - 1); // range: WSTETH, CBETH, RETH, MAGIC
  //   uint256 i = 0;
  //   address proxy = proxies[i];
  //   bytes32 cType = cTypes[cTypeIndex];
  //   uint256 vaultId = vaultIds[proxies[1]][cType];
  //   vm.startPrank(users[i]);
  //   enterSystem(proxy, _src, vaultId);
  //   vm.stopPrank();
  // }

  // function test_moveSAFE(uint256 cTypeIndex) public {
  //   cTypeIndex = bound(cTypeIndex, 1, cTypes.length - 1); // range: WSTETH, CBETH, RETH, MAGIC
  //   uint256 i = 0;
  //   address proxy = proxies[i];
  //   bytes32 cType = cTypes[cTypeIndex];
  //   uint256 vaultId = vaultIds[proxy][cType];
  //   uint256 anotherVaultId = vaultIds[proxies[1]][cType];
  //   vm.startPrank(users[i]);
  //   moveSAFE(proxy, vaultId, anotherVaultId);
  //   vm.stopPrank();
  // }

  function test_addSAFE(uint256 cTypeIndex) public {
    cTypeIndex = bound(cTypeIndex, 1, cTypes.length - 1); // range: WSTETH, CBETH, RETH, MAGIC
    uint256 i = 0;
    address proxy = proxies[i];
    bytes32 cType = cTypes[cTypeIndex];
    uint256 vaultId = vaultIds[proxy][cType];
    uint256 anotherVaultId = vaultIds[proxies[1]][cType];
    vm.startPrank(users[i]);
    addSAFE(proxy, anotherVaultId);
    vm.stopPrank();
  }

  function test_removeSAFE(uint256 cTypeIndex) public {
    cTypeIndex = bound(cTypeIndex, 1, cTypes.length - 1); // range: WSTETH, CBETH, RETH, MAGIC
    uint256 i = 0;
    address proxy = proxies[i];
    bytes32 cType = cTypes[cTypeIndex];
    uint256 vaultId = vaultIds[proxy][cType];
    vm.startPrank(users[i]);
    removeSAFE(proxy, vaultId);
    vm.stopPrank();
  }

  // function test_protectSAFE(uint256 cTypeIndex) public {
  //   cTypeIndex = bound(cTypeIndex, 1, cTypes.length - 1); // range: WSTETH, CBETH, RETH, MAGIC
  //   uint256 i = 0;
  //   address saviour = address(0x420);
  //   address proxy = proxies[i];
  //   bytes32 cType = cTypes[cTypeIndex];
  //   uint256 vaultId = vaultIds[proxy][cType];
  //   vm.startPrank(users[i]);
  //   protectSAFE(proxy, vaultId, address(liquidationEngine), saviour);
  //   vm.stopPrank();
  // }
}<|MERGE_RESOLUTION|>--- conflicted
+++ resolved
@@ -266,10 +266,6 @@
    */
 
   function test_allowSAFE(uint256 cTypeIndex, bool ok) public {
-<<<<<<< HEAD
-=======
-    // vm.assume(ok < 2);
->>>>>>> 98883f9c
     cTypeIndex = bound(cTypeIndex, 1, cTypes.length - 1); // range: WSTETH, CBETH, RETH, MAGIC
     uint256 i = 0;
     address proxy = proxies[i];
@@ -285,10 +281,6 @@
   }
 
   function test_allowHandler(uint256 cTypeIndex, bool ok) public {
-<<<<<<< HEAD
-=======
-    // vm.assume(ok < 2);
->>>>>>> 98883f9c
     cTypeIndex = bound(cTypeIndex, 1, cTypes.length - 1); // range: WSTETH, CBETH, RETH, MAGIC
     uint256 i = 0;
     address proxy = proxies[i];
