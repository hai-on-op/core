--- conflicted
+++ resolved
@@ -23,16 +23,6 @@
 
     // --- ERC20s ---
     collateral[ARB] = IERC20Metadata(MintableVoteERC20_Address);
-<<<<<<< HEAD
-    collateral[WSTETH] = IERC20Metadata(MintableERC20_wstETH_Address);
-    collateral[CBETH] = IERC20Metadata(MintableERC20_cbETH_Address);
-    collateral[RETH] = IERC20Metadata(MintableERC20_rETH_Address);
-
-    erc20[ARB] = MintableERC20(MintableVoteERC20_Address);
-    erc20[WSTETH] = MintableERC20(MintableERC20_wstETH_Address);
-    erc20[CBETH] = MintableERC20(MintableERC20_cbETH_Address);
-    erc20[RETH] = MintableERC20(MintableERC20_rETH_Address);
-=======
     collateral[WSTETH] = IERC20Metadata(MintableERC20_WSTETH_Address);
     collateral[CBETH] = IERC20Metadata(MintableERC20_CBETH_Address);
     collateral[RETH] = IERC20Metadata(MintableERC20_RETH_Address);
@@ -41,7 +31,6 @@
     erc20[WSTETH] = MintableERC20(MintableERC20_WSTETH_Address);
     erc20[CBETH] = MintableERC20(MintableERC20_CBETH_Address);
     erc20[RETH] = MintableERC20(MintableERC20_RETH_Address);
->>>>>>> dfffaee1
 
     systemCoin = SystemCoin(SystemCoin_Address);
     protocolToken = ProtocolToken(ProtocolToken_Address);
