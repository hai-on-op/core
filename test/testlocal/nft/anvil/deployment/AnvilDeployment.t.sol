--- conflicted
+++ resolved
@@ -23,7 +23,6 @@
 
     // --- ERC20s ---
     collateral[ARB] = IERC20Metadata(MintableVoteERC20_Address);
-<<<<<<< HEAD
     collateral[WSTETH] = IERC20Metadata(MintableERC20_5_Address);
     collateral[CBETH] = IERC20Metadata(MintableERC20_6_Address);
     collateral[RETH] = IERC20Metadata(MintableERC20_7_Address);
@@ -32,7 +31,7 @@
     erc20[WSTETH] = MintableERC20(MintableERC20_5_Address);
     erc20[CBETH] = MintableERC20(MintableERC20_6_Address);
     erc20[RETH] = MintableERC20(MintableERC20_7_Address);
-=======
+
     collateral[WSTETH] = IERC20Metadata(MintableERC20_wstETH_Address);
     collateral[CBETH] = IERC20Metadata(MintableERC20_cbETH_Address);
     collateral[RETH] = IERC20Metadata(MintableERC20_rETH_Address);
@@ -41,7 +40,7 @@
     erc20[WSTETH] = MintableERC20(MintableERC20_wstETH_Address);
     erc20[CBETH] = MintableERC20(MintableERC20_cbETH_Address);
     erc20[RETH] = MintableERC20(MintableERC20_rETH_Address);
->>>>>>> df9ff60b
+
 
     systemCoin = SystemCoin(OpenDollar_Address);
     protocolToken = ProtocolToken(OpenDollarGovernance_Address);
